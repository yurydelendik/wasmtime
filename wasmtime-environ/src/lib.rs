//! Standalone environment for WebAssembly using Cranelift. Provides functions to translate
//! `get_global`, `set_global`, `memory.size`, `memory.grow`, `call_indirect` that hardcode in
//! the translation the base addresses of regions of memory that will hold the globals, tables and
//! linear memories.

#![deny(missing_docs, trivial_numeric_casts, unused_extern_crates)]
#![warn(unused_import_braces)]
#![cfg_attr(feature = "std", deny(unstable_features))]
#![cfg_attr(feature = "clippy", plugin(clippy(conf_file = "../../clippy.toml")))]
#![cfg_attr(
    feature = "cargo-clippy",
    allow(clippy::new_without_default, clippy::new_without_default_derive)
)]
#![cfg_attr(
    feature = "cargo-clippy",
    warn(
        clippy::float_arithmetic,
        clippy::mut_mut,
        clippy::nonminimal_bool,
        clippy::option_map_unwrap_or,
        clippy::option_map_unwrap_or_else,
        clippy::print_stdout,
        clippy::unicode_not_nfc,
        clippy::use_self
    )
)]
#![no_std]
#![cfg_attr(not(feature = "std"), feature(alloc))]

#[cfg(not(feature = "std"))]
#[macro_use]
extern crate alloc as std;
#[cfg(feature = "std")]
#[macro_use]
extern crate std;

#[macro_use]
extern crate failure_derive;

mod compilation;
mod func_environ;
mod module;
mod module_environ;
mod tunables;
mod vmoffsets;

pub mod cranelift;
#[cfg(feature = "lightbeam")]
pub mod lightbeam;

pub use crate::compilation::{
<<<<<<< HEAD
    Compilation, CompileError, Relocation, RelocationTarget, Relocations,
=======
    AddressTransforms, Compilation, CompileError, Compiler, InstructionAddressTransform,
    Relocation, RelocationTarget, Relocations,
>>>>>>> 07a6ca8f
};
pub use crate::cranelift::Cranelift;
#[cfg(feature = "lightbeam")]
pub use crate::lightbeam::Lightbeam;
pub use crate::module::{
    Export, MemoryPlan, MemoryStyle, Module, TableElements, TablePlan, TableStyle,
};
pub use crate::module_environ::{
    translate_signature, DataInitializer, DataInitializerLocation, FunctionBodyData,
    ModuleEnvironment, ModuleTranslation,
};
pub use crate::tunables::Tunables;
pub use crate::vmoffsets::{TargetSharedSignatureIndex, VMOffsets};

/// WebAssembly page sizes are defined to be 64KiB.
pub const WASM_PAGE_SIZE: u32 = 0x10000;

/// The number of pages we can have before we run out of byte index space.
pub const WASM_MAX_PAGES: u32 = 0x10000;

/// Version number of this crate.
pub const VERSION: &str = env!("CARGO_PKG_VERSION");<|MERGE_RESOLUTION|>--- conflicted
+++ resolved
@@ -49,12 +49,7 @@
 pub mod lightbeam;
 
 pub use crate::compilation::{
-<<<<<<< HEAD
-    Compilation, CompileError, Relocation, RelocationTarget, Relocations,
-=======
-    AddressTransforms, Compilation, CompileError, Compiler, InstructionAddressTransform,
-    Relocation, RelocationTarget, Relocations,
->>>>>>> 07a6ca8f
+    Compilation, CompileError, Compiler, Relocation, RelocationTarget, Relocations,
 };
 pub use crate::cranelift::Cranelift;
 #[cfg(feature = "lightbeam")]
