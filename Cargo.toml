--- conflicted
+++ resolved
@@ -25,11 +25,7 @@
 [dependencies]
 cranelift-codegen = "0.30.0"
 cranelift-native = "0.30.0"
-<<<<<<< HEAD
 cranelift-wasm = "0.30.0"
-=======
-wasmtime-debug = { path = "wasmtime-debug" }
->>>>>>> 07a6ca8f
 wasmtime-environ = { path = "wasmtime-environ" }
 wasmtime-runtime = { path = "wasmtime-runtime" }
 wasmtime-jit = { path = "wasmtime-jit" }
@@ -50,15 +46,12 @@
 [workspace]
 
 [features]
-<<<<<<< HEAD
 default = ["cranelift-wasm/dwarf"]
+lightbeam = ["wasmtime-environ/lightbeam", "wasmtime-jit/lightbeam"]
 
 [patch.crates-io]
 gimli = { path = "../junk/gimli" }
 cranelift-codegen = { path = "../cranelift/cranelift-codegen" }
 cranelift-native = { path = "../cranelift/cranelift-native" }
 cranelift-entity = { path = "../cranelift/cranelift-entity" }
-cranelift-wasm = { path = "../cranelift/cranelift-wasm" }
-=======
-lightbeam = ["wasmtime-environ/lightbeam", "wasmtime-jit/lightbeam"]
->>>>>>> 07a6ca8f
+cranelift-wasm = { path = "../cranelift/cranelift-wasm" }