--- conflicted
+++ resolved
@@ -14,11 +14,7 @@
 [dependencies]
 gimli = "0.21.0"
 wasmparser = "0.58.0"
-<<<<<<< HEAD
-object = { version = "0.19", default-features = false, features = ["read", "write"] }
-=======
-object = { version = "0.20", default-features = false, features = ["write"] }
->>>>>>> f80c2abf
+object = { version = "0.20", default-features = false, features = ["read", "write"] }
 wasmtime-environ = { path = "../environ", version = "0.18.0" }
 target-lexicon = { version = "0.10.0", default-features = false }
 anyhow = "1.0"
