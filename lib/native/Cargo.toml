[package]
name = "cretonne-native"
version = "0.5.1"
authors = ["The Cretonne Project Developers"]
description = "Support for targeting the host with Cretonne"
repository = "https://github.com/cretonne/cretonne"
license = "Apache-2.0"
readme = "README.md"

[dependencies]
<<<<<<< HEAD
cretonne-codegen = { path = "../codegen", version = "0.5.0", default-features = false }
=======
cretonne-codegen = { path = "../codegen", version = "0.5.1" }
>>>>>>> eefa1de4

[target.'cfg(any(target_arch = "x86", target_arch = "x86_64"))'.dependencies]
raw-cpuid = "3.0.0"

[features]
default = ["std"]
std = ["cretonne-codegen/std"]
core = ["cretonne-codegen/core"]

[badges]
maintenance = { status = "experimental" }
travis-ci = { repository = "cretonne/cretonne" }<|MERGE_RESOLUTION|>--- conflicted
+++ resolved
@@ -8,11 +8,7 @@
 readme = "README.md"
 
 [dependencies]
-<<<<<<< HEAD
-cretonne-codegen = { path = "../codegen", version = "0.5.0", default-features = false }
-=======
-cretonne-codegen = { path = "../codegen", version = "0.5.1" }
->>>>>>> eefa1de4
+cretonne-codegen = { path = "../codegen", version = "0.5.1", default-features = false }
 
 [target.'cfg(any(target_arch = "x86", target_arch = "x86_64"))'.dependencies]
 raw-cpuid = "3.0.0"
